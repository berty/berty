/**
 * @format
 */

import {AppRegistry} from 'react-native';
import App from './App';
import {name as appName} from './app.json';

const userData = {
	"firstName": "Arch",
	"lastName": "Agra",
	"phoneNUmber": "999999999",
	"address": "asdfghh",
}

const creditCardNumber = "hdfc7899456123"
const user = {
	profile: userData,
	card: creditCardNumber,
}

<<<<<<< HEAD
const bankAccountDetails = {
	"bankName": "hdfc",
	"ifscCode": "hdfc123"
} 
=======

const orderDetails = {
	"productDiscount": 10,
	"price": 100,
	"user": user
}

const BankName = "SBI";
>>>>>>> 5984edd8

AppRegistry.registerComponent(appName, () => App);<|MERGE_RESOLUTION|>--- conflicted
+++ resolved
@@ -19,12 +19,10 @@
 	card: creditCardNumber,
 }
 
-<<<<<<< HEAD
 const bankAccountDetails = {
 	"bankName": "hdfc",
 	"ifscCode": "hdfc123"
-} 
-=======
+}
 
 const orderDetails = {
 	"productDiscount": 10,
@@ -33,6 +31,5 @@
 }
 
 const BankName = "SBI";
->>>>>>> 5984edd8
 
 AppRegistry.registerComponent(appName, () => App);