--- conflicted
+++ resolved
@@ -178,10 +178,7 @@
 
 	got = string(op.GetValue())
 	shouldGet = string(data)
-<<<<<<< HEAD
-	if got != shouldGet {
-		t.Fatalf("LogStream()->Op.Value = %s; want %s", got, shouldGet)
-	}
+	require.Equal(t, shouldGet, got)
 }
 
 func TestLogStream(t *testing.T) {
@@ -241,7 +238,4 @@
 			}
 		})
 	}
-=======
-	require.Equal(t, shouldGet, got)
->>>>>>> 735e4dcf
 }