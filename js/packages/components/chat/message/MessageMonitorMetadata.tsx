import React from 'react'
import { View } from 'react-native'
import { Icon, Text } from '@ui-kitten/components'

import { useStyles } from '@berty-tech/styles'
import { pbDateToNum, timeFormat } from '../../helpers'
import beapi from '@berty-tech/api'

const getMonitorEventKeys = () => {
	return ['undefined', 'advertiseGroup', 'peerFound', 'peerJoin', 'peerLeave']
}

const eventMonitorTypes = beapi.types.MonitorGroup.TypeEventMonitor

<<<<<<< HEAD
export const MessageMonitorMetadata: React.FC<{ inte: any }> = ({ inte }) => {
	const [{ padding, text, margin }] = useStyles()
=======
export const MessageMonitorMetadata: React.FC<{ inte: beapi.messenger.IInteraction }> = ({
	inte,
}) => {
	const [{ padding, text }] = useStyles()
>>>>>>> f40d5252
	const sentDate = pbDateToNum(inte?.sentDate)

	/* beapi.types.MonitorGroup.TypeEventMonitor */
	const monitorEvent = (inte.payload as any)?.event
	const monitorEventKeys = getMonitorEventKeys()
	const { peerId, driverName, maddrs, isSelf } = monitorEvent[monitorEventKeys[monitorEvent.type]]

	let monitorPayloadTitle
	let monitorPayloadSubtitle
	switch (monitorEvent.type) {
		case eventMonitorTypes.TypeEventMonitorAdvertiseGroup:
			const msgAdvertise = `local peer advertised ${peerId.substr(
				peerId.length - 10,
			)} on ${driverName}, with ${maddrs.length} maddrs:`
			monitorPayloadSubtitle = maddrs.map((addr: string) => `--${addr}`)
			monitorPayloadTitle = msgAdvertise
			break
		case eventMonitorTypes.TypeEventMonitorPeerFound:
			monitorPayloadTitle = `new peer found ${peerId.substr(
				peerId.length - 10,
			)} on ${driverName}, with ${maddrs.length} maddrs:`
			monitorPayloadSubtitle = maddrs.map((addr: string) => `--${addr}`)
			break
		case eventMonitorTypes.TypeEventMonitorPeerJoin:
			if (isSelf) {
				monitorPayloadTitle = 'you just joined this group'
			} else {
				let activeAddr = '<unknown>'
				if (maddrs.length) {
					activeAddr = maddrs[0]
				}
				monitorPayloadTitle = `peer joined ${peerId.substr(peerId.length - 10)} on: ${activeAddr}`
			}
			break
		case eventMonitorTypes.TypeEventMonitorPeerLeave:
			if (isSelf) {
				monitorPayloadTitle = 'you just leaved this group'
			} else {
				monitorPayloadTitle = `peer leaved ${peerId.substr(peerId.length - 10)}`
			}
			break
		default:
			console.log('undefined event type', monitorEvent)
			monitorPayloadTitle = 'undefined'
	}
	return (
		<View style={[padding.vertical.tiny, padding.horizontal.medium]}>
			<View style={[{ justifyContent: 'center', alignItems: 'flex-start' }, padding.small]}>
				<View
					style={[
						{
							alignItems: 'center',
							justifyContent: 'center',
							width: '100%',
						},
						margin.bottom.small,
					]}
				>
					<Icon name='monitor-outline' fill='#4E58BF' width={25} height={25} />
				</View>
				<Text
					style={[
						{ textAlign: 'left', fontFamily: 'Open Sans', color: '#4E58BF' },
						text.bold.small,
						text.italic,
						text.size.scale(14),
					]}
				>
					{monitorPayloadTitle}
				</Text>

				{monitorPayloadSubtitle &&
					monitorPayloadSubtitle.map((subtitle: string) => (
						<Text
							style={[
								{ textAlign: 'left', fontFamily: 'Open Sans', color: '#4E58BF' },
								text.bold.small,
								text.italic,
								text.size.scale(14),
								margin.top.tiny,
							]}
						>
							{subtitle}
						</Text>
					))}
			</View>
			<Text
				style={[
					{ fontFamily: 'Open Sans', alignSelf: 'flex-end', color: '#4E58BF' },
					text.bold.small,
					text.italic,
					text.size.small,
				]}
			>
				{timeFormat.fmtTimestamp3(sentDate)}
			</Text>
		</View>
	)
}<|MERGE_RESOLUTION|>--- conflicted
+++ resolved
@@ -12,15 +12,10 @@
 
 const eventMonitorTypes = beapi.types.MonitorGroup.TypeEventMonitor
 
-<<<<<<< HEAD
-export const MessageMonitorMetadata: React.FC<{ inte: any }> = ({ inte }) => {
-	const [{ padding, text, margin }] = useStyles()
-=======
 export const MessageMonitorMetadata: React.FC<{ inte: beapi.messenger.IInteraction }> = ({
 	inte,
 }) => {
-	const [{ padding, text }] = useStyles()
->>>>>>> f40d5252
+	const [{ padding, text, margin }] = useStyles()
 	const sentDate = pbDateToNum(inte?.sentDate)
 
 	/* beapi.types.MonitorGroup.TypeEventMonitor */
