{
  "time": {
    "fuzzy-time": "hh:mm",
    "fuzzy-month-day": "dd/MM",
    "fuzzy-year-month": "MM/YY",
    "datetime": "MMM Do YYYY hh:mm",
    "started-ago": "Started {{date}} ago"
  },
  "onboarding": {
    "getstarted": {
      "desc": "The secure peer-to-peer messaging app that works with or without internet access, cellular data or trust in the network",
      "open-registered-account": "Open a registered account",
      "import-button": "Import data from an existing account",
      "account-selector-create-button": "Create a new account",
      "more-options": "More options",
      "button": "GET STARTED"
    },
    "select-mode": {
      "performance": {
        "title": "Performance",
        "desc": "Easy to use - All the features",
        "push-notif": "Receive push notifications",
        "offline-message": "Offline messaging",
        "add-contact": "Add contacts easily",
        "fast-message": "Fastest message delivery"
      },
      "high-level": {
        "title": "Highest level of privacy",
        "desc": "For advanced users - Less metadatas",
        "disable-push-notif": "Push notifications disabled",
        "disable-local-peer-discovery": "Local peer discovery disabled",
        "disable-contact-request": "Contact requests disabled"
      }
    },
    "create-account": {
      "title": "Create your account",
      "desc": "A name is the only information required",
      "required": "Required",
      "placeholder": "Name",
      "button": "CREATE MY ACCOUNT"
    },
    "services-auth": {
      "header": "Authenticate to services",
      "title": "Services",
      "recommended": "Recommended",
      "desc": "This will automatically replicate your conversations on a server",
      "button": "Use Berty operated services",
      "skip": "SKIP AND DO THIS LATER"
    },
    "generate-key": {
      "title": "Starting the Berty node…",
      "desc": "This might take a few seconds"
    },
    "notifications": {
      "header": "Don't miss any new message or contact request",
      "recommended": "Recommended",
      "title": "Notifications",
      "desc": "You need to authorize push notifications from Berty on your phone",
      "button": "AUTHORIZE NOTIFICATIONS",
      "skip": "SKIP AND DO THIS LATER"
    },
    "bluetooth": {
      "header": "Communicate without an internet connection (wifi or data) by connecting your phone directly with peers nearby",
      "optional": "Optional",
      "title": "Bluetooth",
      "desc": "To use this feature you need to authorize the use of Bluetooth on your phone",
      "button": "AUTHORIZE BLUETOOTH",
      "skip": "SKIP AND DO THIS LATER"
    },
    "setup-finished": {
      "title": "Setup finished!",
      "desc": "You can now use the app, start adding contacts and talk freely and privately with them",
      "button": "START USING BERTY"
    }
  },
  "main": {
    "home": {
      "requests": {
        "title": "Requests",
        "received-at": "Received",
        "accept": "Accept",
        "card-title": "Contact request!"
      },
      "messages": {
        "title": "Messages"
      },
      "input-placeholder": "Search keyword",
      "no-contacts": "You don't have any contacts or chat yet",
      "search": {
        "no-results": "No results found"
      }
    },
    "home-modal": {
      "left-button": "Scan",
      "right-button": "Group"
    }
  },
  "settings": {
    "home": {
      "header-left-button": "Help",
      "header-center-button": "Devtools",
      "header-right-button": "Settings",
      "network-button": "Network List",
      "switch-accounts": "Use another account"
    },
    "network-map": {
      "title": "Network List",
      "online-peers": "Online Peers"
    },
    "mode": {
      "title": "Settings",
      "desc": "Customize everything to get the app that fits your needs",
      "notifications-button": {
        "title": "Notifications",
        "tag-enabled": "Enabled",
        "tag-disabled": "Disabled"
      },
      "bluetooth-button": {
        "title": "Bluetooth",
        "tag-enabled": "Enabled",
        "tag-disabled": "Disabled"
      },
      "app-mode-button": {
        "title": "App mode",
        "performance-tag": "Performance",
        "privacy-tag": "Privacy",
        "description-tag": "Easy to use - All the features",
        "first-bullet-point": "Receive push notifications",
        "second-bullet-point": "Receive contact requests",
        "third-bullet-point": "Local peer discovery (BLE & Multicast DNS)"
      },
      "dark-mode-button": "Dark mode",
      "receive-contact-requests-button": "Receive contact requests",
      "external-services-button": "External services",
      "auto-replicate-button": "Auto replicate",
      "multicast-dns-button": {
        "title": "Multicast DNS",
        "desc": "Local Peer discovery"
      },
      "blocked-contacts-button": {
        "title": "Blocked contacts",
        "tag": "blocked"
      },
      "delete-account-button": "Delete my account",
      "backup-account-button": "Backup my account"
    },
    "notifications": {
      "title": "Notifications",
      "enabled-desc": "You have activated notifications!",
      "disabled-desc": "You have not activated notifications for this app",
      "activate-button": "Activate notifications",
      "contact-request-button": {
        "title": "Contact request",
        "desc": "Receive a notification everytime someone sends you a contact request"
      },
      "messages-notifications-button": {
        "title": "Messages notifications",
        "display-button": "Display notifications",
        "preview-button": "Messages preview",
        "sound-button": "Sound",
        "exceptions-button": {
          "title": "Exceptions",
          "preview-value": "Add",
          "tag": "{{count}} exception",
          "tag_plural": "{{count}} exceptions"
        }
      },
      "group-notifications-button": {
        "title": "Groups notifications",
        "display-button": "Display notifications",
        "preview-button": "Messages preview",
        "sound-button": "Sound",
        "exceptions-button": {
          "title": "Exceptions",
          "preview-value": "Add",
          "tag": "{{count}} exception",
          "tag_plural": "{{count}} exceptions"
        }
      }
    },
    "bluetooth": {
      "title": "Bluetooth",
      "desc": "Bluetooth allows you top use the Berty app when you don't have a network connection (wifi or data) by connecting your phone directly with peers nearby",
      "activate-button": "Activate bluetooth"
    },
    "mc": {
      "activate-button": "Activate Multipeer Connectivity"
    },
    "services-auth": {
      "title": "External services",
      "operated-services-button": "Use Berty operated services",
      "register-service-button": {
        "title": "Register a custom service provider",
        "input-placeholder": "Service URL",
        "action": "Add"
      },
      "registered-services-button": {
        "title": "Currently registered services",
        "sample-no-services": "No services registered",
        "sample-unknown-service": "Unknown service"
      }
    },
    "delete-account": {
      "title": "Delete account!",
      "first-desc": "Are you sure you want to delete your account?",
      "desc": "Please type delete to confirm",
      "cancel-button": "CANCEL",
      "delete-button": "DELETE"
    },
    "help": {
      "title": "Help",
      "security-privacy-button": {
        "title": "Security & Privacy",
        "desc": "Keep your data safe & your life private"
      },
      "updates-button": "Updates",
      "about-button": "About Berty",
      "account-button": "Account & Berty ID",
      "contact-button": "Contacts & Requests",
      "message-button": "Messages",
      "group-button": "Groups",
      "settings-button": "Settings",
      "ask-button": "Ask a question",
      "report-button": "Report a bug"
    },
    "about": {
      "title": "About Berty",
      "top-left-button": "Private & Secure",
      "top-right-button": "Peer to peer network",
      "bottom-left-button": "No internet or data required",
      "bottom-right-button": "No network trust required",
      "terms-button": "Terms of use",
      "privacy-button": "Privacy policy",
      "software-button": "Software license",
      "contact-button": "Contact us",
      "website-button": "Website"
    },
    "updates": {
      "title": "App updates",
      "up-to-date-desc": "Your app is up to date",
      "version": "Version",
      "current-tag": "Current",
      "installed-tag": "Installed",
      "initial-tag": "Initial install",
      "not-installed-tag": "Not installed"
    },
    "devtools": {
      "title": "Dev tools",
      "header-left-button": "Device infos",
      "header-middle-button": "Generate fake data",
      "header-right-button": "Restart daemon",
      "system-info-button": "System info",
      "debug-button": "Debug",
      "add-bots-button": "Add bots",
      "share-button": {
        "title": "Share ID on discord",
        "alert-title": "Do you want to share your QR code to \"#dev-logs\" on Berty Discord?",
        "alert-message": "This will allow other staff to scan your QR code or copy your contact link.",
        "alert-accept-button": "Yep 👍",
        "alert-cancel-button": "Nope"
      },
      "native-bridge-button": "Test Native Bridge",
      "dump-account-button": "Dump account",
      "dump-contacts-button": "Dump contacts",
      "dump-conversations-button": "Dump conversations",
      "dump-interactions-button": "Dump interactions",
      "dump-members-button": "Dump members",
      "stop-node-button": "Stop node",
      "bot-mode-button": "Bot mode",
      "local-grpc-button": "local gRPC",
      "console-logs-button": "Console logs",
      "ipfs-webui-button": "IPFS WebUI",
      "notifications-button": "Notifications",
      "send-to-all-button": {
        "title": "Send messages to all contacts",
        "sending": "Sending...",
        "test": "Test, ",
        "tried": "✔ Tried sending to {{length}} contacts"
      },
      "footer-left-button": "Device infos",
      "footer-middle-button": "List events",
      "footer-right-button": "Restart daemon"
    },
    "system-info": {
      "title": "System info"
    },
    "fake-data": {
      "title": "Generate fake data",
      "contacts-button": "Gen fake contacts",
      "multi-members-button": "Gen fake multi-members",
      "messages-button": "Gen fake messages",
      "delete-button": "Delete fake data"
    },
    "add-contact-list": {
      "title": "Add contacts list",
      "add": "Add"
    },
    "ipfs-webui": {
      "title": "IPFS WebUI"
    }
  },
  "modals": {
    "manage-deep-link": {
      "invalid-link": "Invalid link!",
      "invalid-qr": "Invalid QR code!",
      "error": "Error!"
    },
    "invalid-scan": {
      "dismiss-button": "DISMISS"
    },
    "add-this-contact": {
      "fingerprint": "Fingerprint",
      "info": "Info",
      "devices": "Devices"
    },
    "group-invitation": {
      "fingerprint": "Fingerprint",
      "info": "Infos",
      "devices": "Devices"
    }
  },
  "chat": {
    "contact-settings": {
      "mark-button": "Mark as verified",
      "block-button": "Block contact",
      "delete-button": "Delete contact",
      "fingerprint": "Fingerprint",
      "info": "Infos",
      "devices": "Devices"
    },
    "multi-member": {
      "input-placeholder": "Write a secure message..."
    },
    "multi-member-settings": {
      "header-left-button": "Search",
      "header-middle-button": "Call",
      "header-right-button": "Share",
      "media-button": "Medias, links & docs",
      "notifications-button": "Receive notifications",
      "members-button": {
        "title": "Members",
        "unknown": "Unknown"
      },
      "add-member-button": "Add member",
      "invite-button": "Invite by link",
      "save-button": "Save conversation on server",
      "erase-button": "Erase conversation",
      "leave-button": "Leave group"
    },
    "multi-member-qr": {
<<<<<<< HEAD
      "title": ""
=======
      "title": "QR Group"
>>>>>>> fb6e6cbe
    },
    "one-to-one": {
      "contact-request-box": {
        "title": "CONTACT REQUEST",
        "refuse-button": "REFUSE",
        "accept-button": "ACCEPT",
        "accepted-button": "ACCEPTED"
      },
      "betabot-box": {
        "title": "ADD BETA BOT?",
        "desc": "You don't have any contacts yet would you like to add the Beta Bot to discover and test conversations?",
        "skip-button": "SKIP",
        "add-button": "ADD !"
      },
      "infos-chat": {
        "connection-confirmed": "👋 Berty connection confirmed! 🎉",
        "request-sent": "Request Sent ✈",
        "incoming": "Accept this request to reply!",
        "outgoing": "Waiting for your contact reply to connect!"
      },
      "betabot-input-placeholder": "Add betabot to write here...",
      "incoming-input-placeholder": "Accept the request to write here...",
      "input-placeholder": "Write a secure message..."
    },
    "one-to-one-settings": {
      "header-left-button": "Search",
      "header-middle-button": "Call",
      "header-right-button": "Share",
      "media-button": "Medias, links & docs",
      "notifications-button": "Receive notifications",
      "mutual-button": "Mutual groups",
      "save-button": "Save conversation on server",
      "erase-button": "Erase conversation"
    },
    "replicate-group-settings": {
      "title": "Register conversation on server",
      "no-registered-button": "No replication service registered",
      "connect-button": "Connect to Berty operated services",
      "manage-add-button": "Manage or add services"
    }
  }
}<|MERGE_RESOLUTION|>--- conflicted
+++ resolved
@@ -348,11 +348,7 @@
       "leave-button": "Leave group"
     },
     "multi-member-qr": {
-<<<<<<< HEAD
-      "title": ""
-=======
       "title": "QR Group"
->>>>>>> fb6e6cbe
     },
     "one-to-one": {
       "contact-request-box": {
