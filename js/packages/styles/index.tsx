--- conflicted
+++ resolved
@@ -128,12 +128,9 @@
 	height: (height: number) => {}
 	maxWidth: (maxWidth: number) => {}
 	maxHeight: (maxHeight: number) => {}
-<<<<<<< HEAD
 	opacity: (opacity: number) => {}
-=======
 	minWidth: (minWidth: number) => {}
 	minHeight: (minHeight: number) => {}
->>>>>>> 1b4b8da3
 	overflow: {}
 }
 
@@ -441,9 +438,6 @@
 		(maxHeight: number) =>
 			StyleSheet.create({ maxHeight: { maxHeight: maxHeight * scaleSize } }).maxHeight,
 	),
-<<<<<<< HEAD
-	opacity: mem((opacity: number) => StyleSheet.create({ opacity: { opacity } }).opacity),
-=======
 	minWidth: mem(
 		(minWidth: number) =>
 			StyleSheet.create({ minWidth: { minWidth: minWidth * scaleSize } }).minWidth,
@@ -452,8 +446,8 @@
 		(minHeight: number) =>
 			StyleSheet.create({ minHeight: { minHeight: minHeight * scaleSize } }).minHeight,
 	),
->>>>>>> 1b4b8da3
 	overflow: StyleSheet.create({ overflow: { overflow: 'visible' } }).overflow,
+	opacity: mem((opacity: number) => StyleSheet.create({ opacity: { opacity } }).opacity),
 })
 
 const mapScaledDeclaration = (decl: Declaration): Styles =>
