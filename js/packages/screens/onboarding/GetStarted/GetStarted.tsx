import React from 'react'
import { useTranslation } from 'react-i18next'
import { View, StatusBar, Platform } from 'react-native'

import Logo from '@berty/assets/logo/berty_gradient_square.svg'
import { PrimaryButton, SecondaryButton } from '@berty/components'
import { UnifiedText } from '@berty/components/shared-components/UnifiedText'
import { useStyles } from '@berty/contexts/styles'
import { ScreenFC, useNavigation } from '@berty/navigation'
import { useNotificationsInhibitor, useThemeColor } from '@berty/store'
import { importAccountFromDocumentPicker } from '@berty/utils/accounts/accountBackup'

export const GetStarted: ScreenFC<'Onboarding.GetStarted'> = () => {
	useNotificationsInhibitor(() => true)
	const { margin, padding, text } = useStyles()
	const colors = useThemeColor()
	const { t } = useTranslation()
	const { reset, navigate } = useNavigation()

	return (
		<View
			style={[
				padding.medium,
				{ backgroundColor: colors['main-background'], flex: 1, justifyContent: 'center' },
			]}
		>
			<StatusBar backgroundColor={colors['main-background']} barStyle='dark-content' />
			<View style={[margin.bottom.big, { flexDirection: 'row', justifyContent: 'center' }]}>
				<Logo />
			</View>
			<View>
				<View>
					<UnifiedText
						style={[
							text.align.center,
							text.size.large,
							text.bold,
							{ color: colors['background-header'], textTransform: 'uppercase' },
						]}
					>
						{t('onboarding.getstarted.title')}
					</UnifiedText>
				</View>
				<View style={[margin.top.small]}>
					<UnifiedText style={[text.align.center, text.align.bottom, text.italic]}>
						{t('onboarding.getstarted.desc')}
					</UnifiedText>
				</View>
				<View style={{ marginHorizontal: 60 }}>
					<View style={[margin.top.huge]}>
						<PrimaryButton
<<<<<<< HEAD
							onPress={async () => {
								await storageSet(GlobalPersistentOptionsKeys.IsNewAccount, 'isNew')
								navigate('Onboarding.CreateAccount')
							}}
=======
							accessibilityLabel={t('onboarding.getstarted.create-button')}
							onPress={() => navigate('Onboarding.CreateAccount')}
>>>>>>> 264286fb
						>
							{t('onboarding.getstarted.create-button')}
						</PrimaryButton>
					</View>
					{Platform.OS !== 'web' && (
						<View style={[margin.top.small]}>
							<SecondaryButton
								onPress={async () => {
<<<<<<< HEAD
									await importAccountFromDocumentPicker(embedded)
=======
									const filePath = await importAccountFromDocumentPicker()
									if (!filePath) {
										console.warn("imported file doesn't exist")
										return
									}
									reset({
										routes: [{ name: 'Account.Importing', params: { filePath } }],
									})
>>>>>>> 264286fb
								}}
							>
								{t('onboarding.getstarted.import-button')}
							</SecondaryButton>
						</View>
					)}
				</View>
			</View>
		</View>
	)
}<|MERGE_RESOLUTION|>--- conflicted
+++ resolved
@@ -49,15 +49,8 @@
 				<View style={{ marginHorizontal: 60 }}>
 					<View style={[margin.top.huge]}>
 						<PrimaryButton
-<<<<<<< HEAD
-							onPress={async () => {
-								await storageSet(GlobalPersistentOptionsKeys.IsNewAccount, 'isNew')
-								navigate('Onboarding.CreateAccount')
-							}}
-=======
 							accessibilityLabel={t('onboarding.getstarted.create-button')}
 							onPress={() => navigate('Onboarding.CreateAccount')}
->>>>>>> 264286fb
 						>
 							{t('onboarding.getstarted.create-button')}
 						</PrimaryButton>
@@ -66,9 +59,6 @@
 						<View style={[margin.top.small]}>
 							<SecondaryButton
 								onPress={async () => {
-<<<<<<< HEAD
-									await importAccountFromDocumentPicker(embedded)
-=======
 									const filePath = await importAccountFromDocumentPicker()
 									if (!filePath) {
 										console.warn("imported file doesn't exist")
@@ -77,7 +67,6 @@
 									reset({
 										routes: [{ name: 'Account.Importing', params: { filePath } }],
 									})
->>>>>>> 264286fb
 								}}
 							>
 								{t('onboarding.getstarted.import-button')}
