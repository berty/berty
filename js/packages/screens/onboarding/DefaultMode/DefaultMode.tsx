--- conflicted
+++ resolved
@@ -109,11 +109,7 @@
 						<SecondaryAltButton onPress={goBack}>
 							{t('onboarding.default-mode.summary.back-button')}
 						</SecondaryAltButton>
-<<<<<<< HEAD
-						<PrimaryAltButton loading={isPressed} onPress={async () => await onPress()}>
-=======
 						<PrimaryAltButton loading={isPressed} onPress={() => setIsPressed(true)}>
->>>>>>> 264286fb
 							{t('onboarding.default-mode.summary.accept-button')}
 						</PrimaryAltButton>
 					</HorizontalButtons>
