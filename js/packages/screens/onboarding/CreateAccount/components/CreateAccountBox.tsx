import React from 'react'
import { useTranslation } from 'react-i18next'
import { View } from 'react-native'

import { LargeInput } from '@berty/components'
import SwiperCard from '@berty/components/onboarding/SwiperCard'
import { useStyles } from '@berty/contexts/styles'
import { useAccount } from '@berty/hooks'
import { useNavigation } from '@berty/navigation'
import { storageSet } from '@berty/utils/accounts/accountClient'
import { GlobalPersistentOptionsKeys } from '@berty/utils/persistent-options/types'

export const CreateAccountBox: React.FC<{
	defaultName: string
}> = ({ defaultName }) => {
	const [name, setName] = React.useState(defaultName || '')
	const { margin } = useStyles()
<<<<<<< HEAD
	const { t }: any = useTranslation()
=======
	const { t } = useTranslation()
>>>>>>> e4edfd18
	const { navigate } = useNavigation()
	const account = useAccount()

	return (
		<SwiperCard
			title={t('onboarding.create-account.title')}
			button={{
				text: t('onboarding.create-account.first-button'),
				onPress: async () => {
					const displayName = name || `anon#${account.publicKey?.substring(0, 4)}`
					await storageSet(GlobalPersistentOptionsKeys.DisplayName, displayName)
					navigate('Onboarding.DefaultMode')
				},
			}}
			secondButton={{
				text: t('onboarding.create-account.second-button'),
				onPress: async () => {
					const displayName = name || `anon#${account.publicKey?.substring(0, 4)}`
					await storageSet(GlobalPersistentOptionsKeys.DisplayName, displayName)
					navigate('Onboarding.CustomMode')
				},
			}}
		>
			<View style={[margin.top.medium]}>
				<LargeInput
					autoCapitalize='none'
					autoCorrect={false}
					value={name}
					onChangeText={setName}
					placeholder={t('onboarding.create-account.placeholder')}
					iconName='person-outline'
				/>
			</View>
		</SwiperCard>
	)
}<|MERGE_RESOLUTION|>--- conflicted
+++ resolved
@@ -15,11 +15,7 @@
 }> = ({ defaultName }) => {
 	const [name, setName] = React.useState(defaultName || '')
 	const { margin } = useStyles()
-<<<<<<< HEAD
-	const { t }: any = useTranslation()
-=======
 	const { t } = useTranslation()
->>>>>>> e4edfd18
 	const { navigate } = useNavigation()
 	const account = useAccount()
 
